--- conflicted
+++ resolved
@@ -948,10 +948,6 @@
         assert_eq!(statm_response.lrs, None);
         assert_eq!(statm_response.dt, None);        
         assert_eq!(statm_response.pagesize, None);        
-<<<<<<< HEAD
-
-=======
->>>>>>> fabeb09b
     }    
 
     #[test]
