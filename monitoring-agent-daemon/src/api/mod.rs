--- conflicted
+++ resolved
@@ -21,11 +21,8 @@
 mod process;
 mod monitor;
 mod common;
-<<<<<<< HEAD
-=======
 mod stat;
 mod ping;
->>>>>>> fabeb09b
 
 pub use crate::api::meminfo::get_current_meminfo;
 pub use crate::api::cpuinfo::get_current_cpuinfo;
