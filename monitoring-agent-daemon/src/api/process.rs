use actix_web::{get, web, HttpResponse, Responder};

<<<<<<< HEAD
use crate::api::{common::set_cors_headers, response::StatmResponse, StateApi};
=======
use crate::api::{response::StatmResponse, StateApi};
>>>>>>> 5eee0fde

use super::response::ProcessResponse;

/**
 * Get list of processes.
 * 
 * `state`: The state object.
 * 
 * Returns the current memory information or an error.
 */
#[get("/processes")]
pub async fn get_processes(state: web::Data<StateApi>) -> impl Responder {
    let procs = state.monitoring_service.get_processes();    
    match procs {
        Ok(procs) => HttpResponse::Ok().json(ProcessResponse::from_processes(&procs)),
        Err(err) => HttpResponse::InternalServerError().body(format!("Error occured: {err:?}")),
    }
}

/**
 * Get process.
 * 
 * `state`: The state object.
 * 
 * Returns the specified process.
 */
#[get("/processes/{pid}")]
pub async fn get_process(state: web::Data<StateApi>, path: web::Path<u32>) -> impl Responder {
    let pid: u32 = path.into_inner();
    let procs = state.monitoring_service.get_process(pid);    
    match procs {
        Ok(procs) => HttpResponse::Ok().json(ProcessResponse::from_process(&procs)),
        Err(err) => HttpResponse::InternalServerError().body(format!("Error occured: {err:?}")),
    }
}

/**
 * Get threads.
 * 
 * `state`: The state object.
 * 
 * Returns the specified process.
 */
#[get("/processes/{pid}/threads")]
pub async fn get_threads(state: web::Data<StateApi>, path: web::Path<u32>) -> impl Responder {
    let pid: u32 = path.into_inner();
    let procs = state.monitoring_service.get_process_threads(pid);    
    match procs {
        Ok(procs) => {
            let mut response_builder = HttpResponse::Ok();
            set_cors_headers(&mut response_builder, &state.server_config);
            response_builder.json(ProcessResponse::from_processes(&procs))
        },
        Err(err) => HttpResponse::InternalServerError().body(format!("Error occured: {err:?}")),
    }
}

/**
 * Get current statm.
 * 
 * `state`: The state object.
 * `path`: The path object.
 * 
 * Returns the current statm.
 */
#[get("/processes/{pid}/statm")]
pub async fn get_current_statm(state: web::Data<StateApi>, path: web::Path<u32>) -> impl Responder {
    let pid: u32 = path.into_inner();
    let procs_statm = state.monitoring_service.get_current_statm(pid);
    match procs_statm {
        Ok(procs_statm) => {
            let mut response_builder = HttpResponse::Ok();
            set_cors_headers(&mut response_builder, &state.server_config);
            response_builder.json(StatmResponse::from_current_statm(&procs_statm))
        },
        Err(err) => HttpResponse::InternalServerError().body(format!("Error occured: {err:?}")),
    }
}

/**
 * Get current statm.
 * 
 * `state`: The state object.
 * `path`: The path object.
 * 
 * Returns the current statm.
 */
#[get("/processes/{pid}/statm")]
pub async fn get_current_statm(state: web::Data<StateApi>, path: web::Path<u32>) -> impl Responder {
    let pid: u32 = path.into_inner();
    let procs_statm = state.monitoring_service.get_current_statm(pid);
    match procs_statm {
        Ok(procs_statm) => HttpResponse::Ok().json(StatmResponse::from_current_statm(&procs_statm)),
        Err(err) => HttpResponse::InternalServerError().body(format!("Error occured: {err:?}")),
    }
}<|MERGE_RESOLUTION|>--- conflicted
+++ resolved
@@ -1,10 +1,6 @@
 use actix_web::{get, web, HttpResponse, Responder};
 
-<<<<<<< HEAD
 use crate::api::{common::set_cors_headers, response::StatmResponse, StateApi};
-=======
-use crate::api::{response::StatmResponse, StateApi};
->>>>>>> 5eee0fde
 
 use super::response::ProcessResponse;
 
@@ -82,22 +78,4 @@
         },
         Err(err) => HttpResponse::InternalServerError().body(format!("Error occured: {err:?}")),
     }
-}
-
-/**
- * Get current statm.
- * 
- * `state`: The state object.
- * `path`: The path object.
- * 
- * Returns the current statm.
- */
-#[get("/processes/{pid}/statm")]
-pub async fn get_current_statm(state: web::Data<StateApi>, path: web::Path<u32>) -> impl Responder {
-    let pid: u32 = path.into_inner();
-    let procs_statm = state.monitoring_service.get_current_statm(pid);
-    match procs_statm {
-        Ok(procs_statm) => HttpResponse::Ok().json(StatmResponse::from_current_statm(&procs_statm)),
-        Err(err) => HttpResponse::InternalServerError().body(format!("Error occured: {err:?}")),
-    }
 }