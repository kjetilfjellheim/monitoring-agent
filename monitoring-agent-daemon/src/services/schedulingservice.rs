--- conflicted
+++ resolved
@@ -169,23 +169,11 @@
             crate::common::MonitorType::Command { command, args, expected, } => {
                 self.create_and_schedule_command_monitor(monitor, command, args, expected, scheduler).await?
             },
-<<<<<<< HEAD
             crate::common::MonitorType::LoadAvg { threshold_1min, threshold_5min, threshold_15min, store_values, } => {               
                 self.create_and_schedule_loadavg_monitor(monitor, threshold_1min, threshold_5min, threshold_15min, store_values, scheduler).await?
-=======
-            crate::common::MonitorType::LoadAvg {  
-                threshold_1min,
-                threshold_5min,
-                threshold_15min,
                 threshold_1min_level,
                 threshold_5min_level,
                 threshold_15min_level,
-                store_values,
-            } => {               
-                let mut loadavg_monitor = LoadAvgMonitor::new(&monitor.name, &monitor.description, threshold_1min, threshold_5min, threshold_15min, threshold_1min_level, threshold_5min_level, threshold_15min_level, &self.status, &self.database_service.clone(), &monitor.store, store_values);
-                let job = loadavg_monitor.get_loadavg_monitor_job(monitor.schedule.as_str())?;
-                self.add_job(scheduler, job).await
->>>>>>> 19fae470
             },
             crate::common::MonitorType::Mem {max_percentage_mem, max_percentage_swap, store_values } => {
                 self.create_and_schedule_memory_monitor(monitor, max_percentage_mem, max_percentage_swap, store_values, scheduler).await?
