use log::{debug, error, info};
use monitoring_agent_lib::proc::ProcsLoadavg;
use tokio_cron_scheduler::Job;

<<<<<<< HEAD
use crate::common::{configuration::DatabaseStoreLevel, ApplicationError, DatabaseServiceType, MonitorStatus, MonitorStatusType, Status};
=======
use crate::{common::{configuration::{DatabaseStoreLevel, ThresholdLevel}, ApplicationError, MonitorStatus, Status}, DbService};
>>>>>>> 19fae470

use super::Monitor;
/**
 * Values for the status of the monitor to identify
 * the highest state.
 */
const ERROR: u8 = 2;
const WARN: u8 = 1;
const OK: u8 = 0;

/**
 * Load average monitor.
 * 
 * This struct represents a load average monitor.
 * 
 * `name`: The name of the monitor.
 * `description`: The description of the monitor.
 * `loadavg1min_max`: The max load average for 1 minute.
 * `loadavg5min_max`: The max load average for 5 minutes.
 * `loadavg15min_max`: The max load average for 10 minutes.
 * `threshold_1min_level`: The threshold for the 1 minute load average.
 * `threshold_5min_level`: The threshold for the 5 minute load average.
 * `threshold_15min_level`: The threshold for the 15 minute load average.
 * `status`: The status of the monitor.
 * `database_service`: The database service.
 * `database_store_level`: The database store level.
 * `store_current_loadavg`: Store the current load average.
 * 
 */
#[derive(Debug, Clone)]
pub struct LoadAvgMonitor {
    /// The name of the monitor.
    pub name: String,
    /// Max load average for 1 minute.
    pub loadavg1min_max: Option<f32>,
    /// Max load average for 5 minutes.
    pub loadavg5min_max: Option<f32>,
    /// Max load average for 10 minutes.
    pub loadavg15min_max: Option<f32>,
    /// The threshold for the 1 minute load average.
    pub threshold_1min_level: ThresholdLevel,
    /// The threshold for the 5 minute load average.
    pub threshold_5min_level: ThresholdLevel,
    /// The threshold for the 15 minute load average.
    pub threshold_15min_level: ThresholdLevel,    
    /// The status of the monitor.
    pub status: MonitorStatusType,
    /// The database service.
    database_service: DatabaseServiceType,
    /// The database store level.
    database_store_level: DatabaseStoreLevel,
    /// The current load average.
    store_current_loadavg: bool,              
}

impl LoadAvgMonitor {

    /**
     * Create a new load average monitor.
     * 
     * `name`: The name of the monitor.
     * `loadavg1min_max`: The max load average for 1 minute.
     * `loadavg5min_max`: The max load average for 5 minutes.
     * `loadavg15min_max`: The max load average for 10 minutes.
     * `threshold_1min_level`: The threshold for the 1 minute load average.
     * `threshold_5min_level`: The threshold for the 5 minute load average.
     * `threshold_15min_level`: The threshold for the 15 minute load average.
     * `status`: The status of the monitor.
     * `database_service`: The database service.
     * `database_store_level`: The database store level.
     * `store_current_loadavg`: Store the current load average.
     * 
     * Returns: A new load average monitor.
     * 
     */
    #[allow(clippy::too_many_arguments)]
    #[allow(clippy::similar_names)]    
    pub fn new(
        name: &str,
        description: &Option<String>,
        loadavg1min_max: Option<f32>,
        loadavg5min_max: Option<f32>,
        loadavg15min_max: Option<f32>,
<<<<<<< HEAD
        status: &MonitorStatusType,
        database_service: &DatabaseServiceType,
=======
        threshold_1min_level: ThresholdLevel,
        threshold_5min_level: ThresholdLevel,
        threshold_15min_level: ThresholdLevel,
        status: &Arc<Mutex<HashMap<String, MonitorStatus>>>,
        database_service: &Arc<Option<DbService>>,
>>>>>>> 19fae470
        database_store_level: &DatabaseStoreLevel,
        store_current_loadavg: bool,
    ) -> LoadAvgMonitor {

        let status_lock = status.lock();
        match status_lock {
            Ok(mut lock) => {
                lock.insert(name.to_string(), MonitorStatus::new(name, description, Status::Unknown));
            }
            Err(err) => {
                error!("Error creating loadavg monitor: {:?}", err);
            }
        }

        LoadAvgMonitor {
            name: name.to_string(),
            loadavg1min_max,
            loadavg5min_max,
            loadavg15min_max,
            threshold_1min_level,
            threshold_5min_level,
            threshold_15min_level,
            status: status.clone(),
            database_service: database_service.clone(),
            database_store_level: database_store_level.clone(),
            store_current_loadavg,
        }
    }

    /**
     * Check the load average.
     * 
     * `loadavg`: The current load average.
     * 
     */
    #[allow(clippy::similar_names)]         
    async fn check_loadavg(&mut self, loadavg: &ProcsLoadavg) {    
        let status_1min = Self::check_loadavg_values(self.loadavg1min_max, loadavg.loadavg1min, self.threshold_1min_level);
        let status_5min = Self::check_loadavg_values(self.loadavg5min_max, loadavg.loadavg5min, self.threshold_5min_level);
        let status_15min = Self::check_loadavg_values(self.loadavg15min_max, loadavg.loadavg15min, self.threshold_15min_level);        
        let max_level = Self::get_max_error(&status_1min, &status_5min, &status_15min);
        self.set_monitor_status(max_level, &status_1min, &status_5min, &status_15min).await;   

    }

    /**
     * Set the status of the monitor based on the max level.
     * 
     * `max_level`: The status of the monitor.
     * `status_1min`: The status of the 1 minute load average.
     * `status_5min`: The status of the 5 minute load average.
     * `status_15min`: The status of the 15 minute load average.
     * 
     */
    #[allow(clippy::similar_names)]
    async fn set_monitor_status(&mut self, max_level: u8, status_1min: &Status, status_5min: &Status, status_15min: &Status) {
        match max_level {
            ERROR => {
                self.set_status(&Status::Error {
                    message: format!(
                        "Load average check failed: 1min: {status_1min:?}, 5min: {status_5min:?}, 15min: {status_15min:?}"
                    ),
                }).await;
            }
            WARN => {
                self.set_status(&Status::Warn {
                    message: format!(
                        "Load average check failed: 1min: {status_1min:?}, 5min: {status_5min:?}, 15min: {status_15min:?}"
                    ),
                }).await;
            }
            OK => {
                self.set_status(&Status::Ok).await;
            }
            _ => {
                self.set_status(&Status::Unknown).await;
            }
        }
    }
    
    /**
     * Get the max level of the status.
     * 
     * `status_1min`: The status of the 1 minute load average.
     * `status_5min`: The status of the 5 minute load average.
     * `status_15min`: The status of the 15 minute load average.
     * 
     * Returns: The max error level.
     */
    #[allow(clippy::similar_names)]
    fn get_max_error(status_1min: &Status, status_5min: &Status, status_15min: &Status) -> u8 {
        let mut max = 0;
        Self::check_max_status(status_1min, &mut max);
        Self::check_max_status(status_5min, &mut max);
        Self::check_max_status(status_15min, &mut max);
        max
    }

    /**
     * Check the load average values.
     * 
     * `max`: The max load average.
     * `current`: The current load average.
     * 
     * Returns: The status of the check.
     * 
     */
    fn check_loadavg_values(max: Option<f32>, current: Option<f32>, threshold_level : ThresholdLevel) -> Status {
        let Some(current) = current else { return Status::Ok };
        let Some(max) = max else { return Status::Ok };
            
        if current > max {
            match threshold_level {
                ThresholdLevel::Error => {
                    return Status::Error {
                        message: format!(
                            "Load average {current} is greater than max load average {max}"
                        ),
                    };
                }
                ThresholdLevel::Warn => {
                    return Status::Warn {
                        message: format!(
                            "Load average {current} is greater than max load average {max}"
                        ),
                    };
                }
            }
        }
        Status::Ok       
    }

    /**
     * Check and store the current load average.
     * 
     * `loadavg`: The current load average.
     * 
     * 
     */
    async fn check_store_current_loadavg(&self, loadavg: &ProcsLoadavg) {
        if self.store_current_loadavg {
            self.store_current_loadavg(loadavg).await;
        }           
    }
    
    /**
     * Store the current load average.
     * 
     * `loadavg`: The current load average.
     */
    async fn store_current_loadavg(&self, loadavg: &ProcsLoadavg) {
        let database_service = self.database_service.as_ref();
        if let Some(database_service) = database_service {
            let _ = database_service.store_loadavg(loadavg).await.map_err(|err | error!("Error storing load average: {:?}", err));
        }
    }

    /**
     * Get a loadavg monitor job.
     * 
     * `schedule`: The schedule.
     * `name`: The name of the monitor.
     * `threshold_1min`: The threshold for the 1 minute load average.
     * `threshold_5min`: The threshold for the 5 minute load average.
     * `threshold_15min`: The threshold for the 10 minute load average.
     * `store_values`: Store the values in the database.
     * `status`: The status.
     * `database_store_level`: The database store level.
     * 
     * `result`: The result of getting the loadavg monitor job.
     * 
     * throws: `ApplicationError`: If the job fails to be created.
     * 
     */
    pub fn get_loadavg_monitor_job(
        loadavg_monitor: Self,
        schedule: &str,
    ) -> Result<Job, ApplicationError> {
        info!("Creating Loadavg monitor: {}", &loadavg_monitor.name);
        let job_result = Job::new_async(schedule, move |_uuid, _locked| {                
            let mut loadavg_monitor = loadavg_monitor.clone();
            Box::pin(async move {
                loadavg_monitor.check().await;
            })        
        });        
        match job_result {
            Ok(job) => Ok(job),
            Err(err) => Err(ApplicationError::new(
                format!("Could not create job: {err}").as_str(),
            )), 
        }
    }    

    /**
     * Check the monitor.
     */
    async fn check(&mut self) {
        debug!("Checking monitor: {}", &self.name);
        let loadavg = ProcsLoadavg::get_loadavg();
        match loadavg {
            Ok(loadavg) => {
                self.check_store_current_loadavg(&loadavg).await;
                self.check_loadavg(&loadavg).await;
            }
            Err(err) => {
                error!("Error getting load average: {:?}", err);
            }
        }                    
    }    

    /**
     * Check if the current status is higher than the current.
     * 
     * `status`: The status of the monitor.
     * `current`: The current status value.
     * 
     */
    fn check_max_status(status: &Status, current: &mut u8) {
        match status {
            Status::Error { message: _ } => {
                *current = std::cmp::max(*current, ERROR);
            }
            Status::Warn { message: _ } => {
                *current = std::cmp::max(*current, WARN);
            }
            _ => {}
        }
    }    

}



/**
 * Implement the `Monitor` trait for `LoadAvgMonitor`.
 */
impl super::Monitor for LoadAvgMonitor {
    /**
     * Get the name of the monitor.
     *
     * Returns: The name of the monitor.
     */
    fn get_name(&self) -> &str {
        &self.name
    }

    /**
     * Get the status of the monitor.
     *
     * Returns: The status of the monitor.
     */
    fn get_status(&self) -> MonitorStatusType {
        self.status.clone()
    }

    /**
     * Get the database service.
     *
     * Returns: The database service.
     */
    fn get_database_service(&self) -> DatabaseServiceType {
        self.database_service.clone()
    }

    /**
     * Get the database store level.
     *
     * Returns: The database store level.
     */
    fn get_database_store_level(&self) -> DatabaseStoreLevel {
        self.database_store_level.clone()
    }
     
}

#[cfg(test)]
mod test {
    use std::{collections::HashMap, sync::{Arc, Mutex}};
<<<<<<< HEAD
    use crate::{common::{configuration::DatabaseStoreLevel, MonitorStatusType}, services::monitors::LoadAvgMonitor};
=======
    use crate::{common::{configuration::{DatabaseStoreLevel, ThresholdLevel}, MonitorStatus}, services::monitors::LoadAvgMonitor};
>>>>>>> 19fae470

    use super::Monitor;

    /**
     * Test the check_loadavg_values function.'
     * 
     * Test the following scenarios:
     * - Load average is equal to max load average.
     * - Load average is higher than max load average.
     * - Load average is max has value, but none is retrieved.
     * - Load average is max is None, but load average has value.
     * - Load average and max load average are None.
     */
    #[test]
    fn test_check_loadavg_values() {
        let status = LoadAvgMonitor::check_loadavg_values(Some(1.0), Some(1.0), ThresholdLevel::Error);
        assert_eq!(status, super::Status::Ok);

        let status = LoadAvgMonitor::check_loadavg_values(Some(1.0), Some(2.0), ThresholdLevel::Error);
        assert_eq!(status, super::Status::Error {
            message: "Load average 2 is greater than max load average 1".to_string()
        });

        let status: crate::common::Status = LoadAvgMonitor::check_loadavg_values(Some(1.0), None, ThresholdLevel::Error);
        assert_eq!(status, super::Status::Ok);

        let status = LoadAvgMonitor::check_loadavg_values(None, Some(1.0), ThresholdLevel::Error);
        assert_eq!(status, super::Status::Ok);

        let status = LoadAvgMonitor::check_loadavg_values(None, None, ThresholdLevel::Error);
        assert_eq!(status, super::Status::Ok);
    }

    /**
     * Test the check_loadavg function.
     * 
     * Test the following scenarios:
     * - Load average is lower on all.
     */
    #[tokio::test]
    async fn test_check_loadavg_lower_on_all() {
        // Test success. Loadaverage lower on all
        let mut monitor = super::LoadAvgMonitor::new(
            "test",
            &None,
            Some(1.0),
            Some(2.0),
            Some(3.0),
            ThresholdLevel::Error,
            ThresholdLevel::Error,
            ThresholdLevel::Error,
            &Arc::new(Mutex::new(HashMap::new())),
            &Arc::new(None),
            &super::DatabaseStoreLevel::None,
            false,
        );

        let loadavg = monitoring_agent_lib::proc::ProcsLoadavg {
            loadavg1min: Some(1.0),
            loadavg5min: Some(2.0),
            loadavg15min: Some(3.0),
            current_running_processes: Some(1),
            total_number_of_processes: Some(10)
        };

        monitor.check_loadavg(&loadavg).await;

        let status = monitor.get_status();
        let status = status.lock().unwrap();
        assert_eq!(status.get("test").unwrap().status, super::Status::Ok);
    }

    /**
     * Test the check_loadavg function.
     * 
     * Test the following scenarios:
     * - Load average is higher on 1 minute.
     */
    #[tokio::test]
    async fn test_check_loadavg_1min_higher() {
        // Test success. Loadaverage lower on all
        let mut monitor = super::LoadAvgMonitor::new(
            "test",
            &None,
            Some(1.0),
            Some(2.0),
            Some(3.0),
            ThresholdLevel::Error,
            ThresholdLevel::Error,
            ThresholdLevel::Error,
            &Arc::new(Mutex::new(HashMap::new())),
            &Arc::new(None),
            &super::DatabaseStoreLevel::None,
            false,
        );

        let loadavg = monitoring_agent_lib::proc::ProcsLoadavg {
            loadavg1min: Some(1.1),
            loadavg5min: Some(2.0),
            loadavg15min: Some(3.0),
            current_running_processes: Some(1),
            total_number_of_processes: Some(10)
        };

        monitor.check_loadavg(&loadavg).await;

        let status = monitor.get_status();
        let status = status.lock().unwrap();
        assert_eq!(status.get("test").unwrap().status, super::Status::Error { message: "Load average check failed: 1min: Error { message: \"Load average 1.1 is greater than max load average 1\" }, 5min: Ok, 15min: Ok".to_string() } );
    }

    /**
     * Test the check_loadavg function.
     * 
     * Test the following scenarios:
     * - Load average is higher on 5 minutes.
     */
    #[tokio::test]
    async fn test_check_loadavg_5min_higher() {
        // Test success. Loadaverage lower on all
        let mut monitor = LoadAvgMonitor::new(
            "test",
            &None,
            Some(1.0),
            Some(2.0),
            Some(3.0),
            ThresholdLevel::Error,
            ThresholdLevel::Error,
            ThresholdLevel::Error,
            &Arc::new(Mutex::new(HashMap::new())),
            &Arc::new(None),
            &super::DatabaseStoreLevel::None,
            false,
        );

        let loadavg = monitoring_agent_lib::proc::ProcsLoadavg {
            loadavg1min: Some(1.0),
            loadavg5min: Some(2.1),
            loadavg15min: Some(3.0),
            current_running_processes: Some(1),
            total_number_of_processes: Some(10)
        };

        monitor.check_loadavg(&loadavg).await;

        let status = monitor.get_status();
        let status = status.lock().unwrap();
        assert_eq!(status.get("test").unwrap().status, super::Status::Error { message: "Load average check failed: 1min: Ok, 5min: Error { message: \"Load average 2.1 is greater than max load average 2\" }, 15min: Ok".to_string() } );
    }

    /**
     * Test the check_loadavg function.
     * 
     * Test the following scenarios:
     * - Load average is higher on 10 minutes.
     */ 
    #[tokio::test]
    async fn test_check_loadavg_15min_higher() {
        // Test success. Loadaverage lower on all
        let mut monitor = LoadAvgMonitor::new(
            "test",
            &None,
            Some(1.0),
            Some(2.0),
            Some(3.0),
            ThresholdLevel::Error,
            ThresholdLevel::Error,
            ThresholdLevel::Error,
            &Arc::new(Mutex::new(HashMap::new())),
            &Arc::new(None),
            &super::DatabaseStoreLevel::None,
            false,
        );

        let loadavg = monitoring_agent_lib::proc::ProcsLoadavg {
            loadavg1min: Some(1.0),
            loadavg5min: Some(2.0),
            loadavg15min: Some(3.1),
            current_running_processes: Some(1),
            total_number_of_processes: Some(10)
        };

        monitor.check_loadavg(&loadavg).await;

        let status = monitor.get_status();
        let status = status.lock().unwrap();
        assert_eq!(status.get("test").unwrap().status, super::Status::Error { message: "Load average check failed: 1min: Ok, 5min: Ok, 15min: Error { message: \"Load average 3.1 is greater than max load average 3\" }".to_string() } );
    }     

    #[test]
    fn test_get_loadavg_monitor_job() {
        let status: MonitorStatusType =
            Arc::new(Mutex::new(HashMap::new()));
        let monitor = LoadAvgMonitor::new(
            "test",
            &None,
            Some(1.0),
            Some(2.0),
            Some(3.0),
            ThresholdLevel::Error,
            ThresholdLevel::Error,
            ThresholdLevel::Error,
            &status,
            &Arc::new(None),
            &DatabaseStoreLevel::None,
            false,    
        );
        let job = LoadAvgMonitor::get_loadavg_monitor_job(monitor, "0 0 * * * *");
        assert!(job.is_ok());
    }   
}<|MERGE_RESOLUTION|>--- conflicted
+++ resolved
@@ -1,12 +1,10 @@
+use std::{collections::HashMap, sync::{Arc, Mutex}};
+
 use log::{debug, error, info};
 use monitoring_agent_lib::proc::ProcsLoadavg;
 use tokio_cron_scheduler::Job;
 
-<<<<<<< HEAD
-use crate::common::{configuration::DatabaseStoreLevel, ApplicationError, DatabaseServiceType, MonitorStatus, MonitorStatusType, Status};
-=======
 use crate::{common::{configuration::{DatabaseStoreLevel, ThresholdLevel}, ApplicationError, MonitorStatus, Status}, DbService};
->>>>>>> 19fae470
 
 use super::Monitor;
 /**
@@ -90,16 +88,11 @@
         loadavg1min_max: Option<f32>,
         loadavg5min_max: Option<f32>,
         loadavg15min_max: Option<f32>,
-<<<<<<< HEAD
-        status: &MonitorStatusType,
-        database_service: &DatabaseServiceType,
-=======
         threshold_1min_level: ThresholdLevel,
         threshold_5min_level: ThresholdLevel,
         threshold_15min_level: ThresholdLevel,
-        status: &Arc<Mutex<HashMap<String, MonitorStatus>>>,
-        database_service: &Arc<Option<DbService>>,
->>>>>>> 19fae470
+        status: &MonitorStatusType,
+        database_service: &DatabaseServiceType,
         database_store_level: &DatabaseStoreLevel,
         store_current_loadavg: bool,
     ) -> LoadAvgMonitor {
@@ -378,11 +371,7 @@
 #[cfg(test)]
 mod test {
     use std::{collections::HashMap, sync::{Arc, Mutex}};
-<<<<<<< HEAD
     use crate::{common::{configuration::DatabaseStoreLevel, MonitorStatusType}, services::monitors::LoadAvgMonitor};
-=======
-    use crate::{common::{configuration::{DatabaseStoreLevel, ThresholdLevel}, MonitorStatus}, services::monitors::LoadAvgMonitor};
->>>>>>> 19fae470
 
     use super::Monitor;
 
