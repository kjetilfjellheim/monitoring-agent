--- conflicted
+++ resolved
@@ -1,10 +1,6 @@
 [package]
 name = "monitoring-agent-daemon"
-<<<<<<< HEAD
-version = "0.0.20"
-=======
 version = "0.0.21"
->>>>>>> fabeb09b
 edition = "2021"
 description = "A monitoring agent that can be used to monitor the health of a system."
 license = "Apache 2.0"
