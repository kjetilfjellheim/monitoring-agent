--- conflicted
+++ resolved
@@ -1,10 +1,6 @@
 [package]
 name = "monitoring-agent-lib"
-<<<<<<< HEAD
-version = "0.0.20"
-=======
 version = "0.0.21"
->>>>>>> fabeb09b
 edition = "2021"
 
 [dependencies]
